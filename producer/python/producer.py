--- conflicted
+++ resolved
@@ -52,11 +52,7 @@
     redis_client = redis.Redis(
         host=settings.redis.HOST,
         port=settings.redis.PORT,
-<<<<<<< HEAD
-        password=settings.redis.PASSWORD,
-=======
         password=settings.redis.PASSWORD.get_secret_value(),
->>>>>>> 6e680691
         decode_responses=True,
     )
     redis_client.ping()
